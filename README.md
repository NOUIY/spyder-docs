--- conflicted
+++ resolved
@@ -42,13 +42,8 @@
 
 ## Building and Deploying
 
-<<<<<<< HEAD
-The docs are built with [Sphinx](http://www.sphinx-doc.org/en/stable/index.html) and deployed with GitHub Actions to the [docs.Spyder-IDE.org](https://docs.spyder-ide.org/) domain.
+The docs are built with [Sphinx](https://www.sphinx-doc.org/) and deployed with GitHub Actions to the [docs.Spyder-IDE.org](https://docs.spyder-ide.org/) domain.
 The ``master`` branch contains the in-development docs for Spyder 5, while the ``4.x`` branch with the Spyder 4 docs is still maintained, and the frozen ``3.x`` branch retains the docs for the legacy Spyder 3.
-=======
-The docs are built with [Sphinx](https://www.sphinx-doc.org/) and deployed with GitHub Actions to the [docs.Spyder-IDE.org](https://docs.spyder-ide.org/) domain.
-The ``master`` branch contains the in-development docs for Spyder 4, while the ``3.x`` branch has the docs for the previous major version, Spyder 3.
->>>>>>> 12edc1dc
 
 
 ## Contributing
