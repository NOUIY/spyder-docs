# See https://pre-commit.com for more information
# See https://pre-commit.com/hooks.html for more hooks

minimum_pre_commit_version: '2.8.2'

default_language_version:
  python: python3

default_stages: [commit]

exclude: '\.min\.(js|css)$'


repos:
# Meta checks
- repo: meta
  hooks:
  - id: check-useless-excludes

# General fixers
- repo: https://github.com/pre-commit/pre-commit-hooks
  rev: v4.0.1
  hooks:
  - id: trailing-whitespace
    exclude_types: [svg]
  - id: mixed-line-ending
    name: Normalize mixed line endings
    args: [--fix=lf]
    exclude_types: [batch]
  - id: end-of-file-fixer
    exclude_types: [svg]
  - id: fix-byte-order-marker
    name: Remove Unicode BOM

# More general fixers
- repo: https://github.com/Lucas-C/pre-commit-hooks
  rev: v1.1.10
  hooks:
  - id: remove-tabs
    name: Replace tabs with spaces
    types: [text]
    exclude_types: [svg, batch]
    args: [--whitespaces-count, '2']

# Check and fix spelling
- repo: https://github.com/codespell-project/codespell
  rev: v2.1.0
  hooks:
  # Define separate hooks for checking and correcting spelling errors
  # since codespell doesn't print verbose output when writing changes
  - id: codespell
    name: Check spelling
    exclude: '\.gitattributes|\bworkshops\b'
  - id: codespell
    name: Fix spelling
    exclude: '\.gitattributes|\bworkshops\b'
    args: [--write-changes]

# Lint and fix CSS with stylelint
- repo: https://github.com/awebdeveloper/pre-commit-stylelint
  rev: '0.0.2'
  hooks:
  - id: stylelint
    name: Lint and fix CSS (stylelint)
    args: [--fix, --color, --maxWarnings, '0']
    additional_dependencies:
    - 'stylelint@13.13.1'
    - 'stylelint-config-standard@22.0.0'
    - 'stylelint-a11y@1.2.3'
    - 'stylelint-csstree-validator@1.9.0'
    - 'stylelint-declaration-block-no-ignored-properties@2.4.0'
    - 'stylelint-no-unsupported-browser-features@5.0.1'
    - 'stylelint-order@4.1.0'
    - 'postcss'  # Manually required or a11y doesn't work properly

# Lint CSS with CSSlint
- repo: https://github.com/pre-commit/mirrors-csslint
  rev: v1.0.5
  hooks:
  - id: csslint
    name: Check CSS (CSSlint)

# Pretty-format INI
- repo: https://github.com/macisamuele/language-formatters-pre-commit-hooks
  rev: v2.1.0
  hooks:
  - id: pretty-format-ini
    name: Format INI
    types: [ini]
    args: [--autofix]

# Lint and fix JavaScript
- repo: https://github.com/pre-commit/mirrors-eslint
  rev: v7.32.0
  hooks:
  - id: eslint
    name: Lint and fix JavaScript
    args: [--fix, --max-warnings, '0', --color]
    additional_dependencies:
    - 'eslint@7.32.0'
    - 'eslint-config-standard@16.0.3'
    - 'eslint-plugin-import@2.24.1'
    - 'eslint-plugin-node@11.1.0'
    - 'eslint-plugin-promise@4.3.1'

# Check JSON
- repo: https://github.com/pre-commit/pre-commit-hooks
  rev: v4.0.1
  hooks:
  - id: check-json

# Add doctoc to Markdown
- repo: https://github.com/thlorenz/doctoc
  rev: v2.0.1
  hooks:
  - id: doctoc
    name: Generate Markdown ToCs
    args: [--maxlevel, '3', --update-only]

# Lint Markdown
- repo: https://github.com/igorshubovych/markdownlint-cli
  rev: v0.29.0
  hooks:
  - id: markdownlint
    name: Lint Markdown
    args: [--fix]

# Check Python
- repo: https://github.com/pre-commit/pre-commit-hooks
  rev: v4.0.1
  hooks:
  - id: check-ast
    name: Check Python AST

# Lint Python
- repo: https://github.com/pycqa/flake8
  rev: '3.9.2'
  hooks:
  - id: flake8
    name: Lint Python with Flake8
    exclude: '\bworkshops\b'

- repo: https://github.com/pycqa/pylint
  rev: v2.11.1
  hooks:
  - id: pylint
    name: Lint Python with Pylint
    exclude: '\bworkshops\b'

# Check Python dependencies
- repo: https://github.com/Lucas-C/pre-commit-hooks-safety
  rev: v1.2.2
  hooks:
  - id: python-safety-dependencies-check
    name: Run Safety check on dependencies
    files: 'requirements*.txt'

# Check RST
- repo: https://github.com/pre-commit/pygrep-hooks
  rev: v1.9.0
  hooks:
  - id: rst-backticks
    name: Check RST backticks
  - id: rst-directive-colons
    name: Check RST directive colons
  - id: rst-inline-touching-normal
    name: Check RST inline touching normal

# Lint RST
- repo: https://github.com/myint/rstcheck
  rev: '3f92957478422df87bd730abde66f089cc1ee19b'
  hooks:
  - id: rstcheck
    name: Lint RST

# Check TOML and XML
- repo: https://github.com/pre-commit/pre-commit-hooks
  rev: v4.0.1
  hooks:
  - id: check-toml
  - id: check-xml

# Pretty-format YAML
- repo: https://github.com/macisamuele/language-formatters-pre-commit-hooks
  rev: v2.1.0
  hooks:
  - id: pretty-format-yaml
    name: Format Yaml
    exclude: '\bworkshops\b'
    args: [--autofix, --indent, '2', --preserve-quotes]

# Check YAML
- repo: https://github.com/pre-commit/pre-commit-hooks
  rev: v4.0.1
  hooks:
  - id: check-yaml

# Lint YAML
- repo: https://github.com/adrienverge/yamllint.git
  rev: v1.26.3
  hooks:
  - id: yamllint
    name: Lint Yaml
    types: [yaml]
    args: [-s, -f, colored]

# Replace CRLF with LF post-prettify
- repo: https://github.com/Lucas-C/pre-commit-hooks
  rev: v1.1.10
  hooks:
  - id: remove-crlf
    name: Replace CRLFs with LF
    types: [text]
    exclude_types: [batch, svg]


# General checkers

- repo: https://github.com/pre-commit/pygrep-hooks
  rev: v1.9.0
  hooks:
  - id: text-unicode-replacement-char
    name: Check for Unicode replacement chars

- repo: https://github.com/pre-commit/pre-commit-hooks
  rev: v4.0.1
  hooks:
  - id: check-added-large-files
    args: [--maxkb=1025]
  - id: check-case-conflict
  - id: check-executables-have-shebangs
    exclude: 'pre\-commit\-config\.yaml'
  - id: check-shebang-scripts-are-executable
    exclude: 'pre\-commit\-config\.yaml'
  - id: check-merge-conflict
<<<<<<< HEAD
  - id: check-symlinks
  - id: destroyed-symlinks
=======
  # Disable to avoid GitHub CI lint checks failing on merging to production
  # - id: no-commit-to-branch
  #   name: Prevent commits to wrong branch
  #   args: [--branch, master, --branch, main, --pattern, 'v?\d{1,3}\.x']
>>>>>>> 025ee776


# Commit message hooks #

# Check that commit message follows basic rules
- repo: https://github.com/jorisroovers/gitlint
  rev: v0.15.1
  hooks:
  - id: gitlint
    name: Check commit message

# Check commit message spelling
- repo: https://github.com/codespell-project/codespell
  rev: v2.1.0
  hooks:
  - id: codespell
    name: Check commit message spelling
    stages: [commit-msg]<|MERGE_RESOLUTION|>--- conflicted
+++ resolved
@@ -233,15 +233,10 @@
   - id: check-shebang-scripts-are-executable
     exclude: 'pre\-commit\-config\.yaml'
   - id: check-merge-conflict
-<<<<<<< HEAD
-  - id: check-symlinks
-  - id: destroyed-symlinks
-=======
   # Disable to avoid GitHub CI lint checks failing on merging to production
   # - id: no-commit-to-branch
   #   name: Prevent commits to wrong branch
   #   args: [--branch, master, --branch, main, --pattern, 'v?\d{1,3}\.x']
->>>>>>> 025ee776
 
 
 # Commit message hooks #
